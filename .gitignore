--- conflicted
+++ resolved
@@ -7,9 +7,6 @@
 cmake-build-debug
 venv
 **.DS_Store
-<<<<<<< HEAD
+.vscode
 # No top-level requirements, see doc/source
-=======
-.vscode
->>>>>>> eed77afc
 requirements.txt