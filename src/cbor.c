--- conflicted
+++ resolved
@@ -330,14 +330,9 @@
                                 indent + indent_offset);
       } else {
         const unsigned char *data = cbor_bytestring_handle(item);
-<<<<<<< HEAD
-        fprintf(out, "Definite, length %zuB\n", cbor_bytestring_length(item));
-        fprintf(out, "%*s", indent + 4, " ");
-=======
         fprintf(out, "Definite, Length: %zuB, Data:\n",
                 cbor_bytestring_length(item));
         fprintf(out, "%*s", indent + indent_offset, " ");
->>>>>>> 9ac30664
         for (size_t i = 0; i < cbor_bytestring_length(item); i++)
           fprintf(out, "%02x", (int)(data[i] & 0xff));
         fprintf(out, "\n");
