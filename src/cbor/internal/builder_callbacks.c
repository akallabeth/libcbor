--- conflicted
+++ resolved
@@ -224,13 +224,8 @@
   memcpy(new_handle, data, length);
   cbor_item_t *new_chunk = cbor_new_definite_bytestring();
 
-<<<<<<< HEAD
-  if (res == NULL) {
+  if (new_chunk == NULL) {
     _cbor_free(new_handle);
-=======
-  if (new_chunk == NULL) {
-    _CBOR_FREE(new_handle);
->>>>>>> f0c203bf
     ctx->creation_failed = true;
     return;
   }
@@ -279,15 +274,9 @@
   }
 
   memcpy(new_handle, data, length);
-<<<<<<< HEAD
-  cbor_item_t *res = cbor_new_definite_string();
-  if (res == NULL) {
-    _cbor_free(new_handle);
-=======
   cbor_item_t *new_chunk = cbor_new_definite_string();
   if (new_chunk == NULL) {
-    _CBOR_FREE(new_handle);
->>>>>>> f0c203bf
+    _cbor_free(new_handle);
     ctx->creation_failed = true;
     return;
   }
